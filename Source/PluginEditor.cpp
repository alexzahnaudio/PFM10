/*
  ==============================================================================

    This file contains the basic framework code for a JUCE plugin editor.

  ==============================================================================
*/

#include "PluginProcessor.h"
#include "PluginEditor.h"

DecayingValueHolder::DecayingValueHolder()
{
    // default starting decay rate 0.1 db/frame
    decayRatePerFrame = 0.1f;
    
    startTimerHz(60);
}

void DecayingValueHolder::updateHeldValue(float input)
{
    if (input > heldValue)
    {
        peakTime = getNow();
        heldValue = input;
        decayRateMultiplier = 1;
    }
}

bool DecayingValueHolder::isOverThreshold() const
{
    return (heldValue > threshold);
}

void DecayingValueHolder::setHoldTime(int ms)
{
    holdTime = ms;
}

void DecayingValueHolder::setDecayRate(float dbPerSec)
{
    // note: getTimerInterval() returns milliseconds
    decayRatePerFrame = dbPerSec * (getTimerInterval() / 1000);
}

void DecayingValueHolder::timerCallback()
{
    juce::int64 now = getNow();
    
    if ((now - peakTime) > holdTime)
    {
        heldValue -= decayRatePerFrame * decayRateMultiplier;
        
        heldValue = juce::jlimit(NEGATIVE_INFINITY,
                                 MAX_DECIBELS,
                                 heldValue);
        
        decayRateMultiplier += 2;
        
        if (heldValue <= NEGATIVE_INFINITY)
        {
            resetDecayRateMultiplier();
        }
    }
}

juce::int64 DecayingValueHolder::getNow()
{
    return juce::Time::currentTimeMillis();
}

//==============================================================================

ValueHolder::ValueHolder()
{
    timeOfPeak = juce::Time::currentTimeMillis();
    startTimerHz(60);
}

ValueHolder::~ValueHolder()
{
    stopTimer();
}

void ValueHolder::timerCallback()
{
    juce::int64 now = juce::Time::currentTimeMillis();
    juce::int64 elapsed = now - timeOfPeak;
    
    if (elapsed > durationToHoldForMs)
    {
        isOverThreshold = (currentValue > threshold);
        heldValue = NEGATIVE_INFINITY;
    }
}

void ValueHolder::setThreshold(float th)
{
    threshold = th;
    isOverThreshold = (currentValue > threshold);
}

void ValueHolder::updateHeldValue(float v)
{
    if (v > threshold)
    {
        isOverThreshold = true;
        timeOfPeak = juce::Time::currentTimeMillis();
        
        if (v > heldValue)
        {
            heldValue = v;
        }
    }
    
    currentValue = v;
}

//==============================================================================

TextMeter::TextMeter()
{
    valueHolder.setThreshold(0.f);
    valueHolder.updateHeldValue(NEGATIVE_INFINITY);
}

void TextMeter::paint(juce::Graphics &g)
{
    juce::Colour textColor;
    float valueToDisplay;
    
    if (valueHolder.getIsOverThreshold())
    {
        g.fillAll(juce::Colours::red);
        textColor = juce::Colours::black;
        
        valueToDisplay = valueHolder.getHeldValue();
    }
    else
    {
        g.fillAll(juce::Colours::black);
        textColor = juce::Colours::white;

        valueToDisplay = valueHolder.getCurrentValue();
    }
    
    juce::String textToDisplay;
    if (valueToDisplay > NEGATIVE_INFINITY)
    {
        textToDisplay = juce::String(valueToDisplay, 1);
        textToDisplay = textToDisplay.trimEnd();
    }
    else
    {
        textToDisplay = juce::String("-inf");
    }
    
    g.setColour(textColor);
    g.setFont(12.f);
    g.drawFittedText(textToDisplay,
                     getLocalBounds(),
                     juce::Justification::centredBottom,
                     1);
}

void TextMeter::update(float valueDb)
{
    cachedValueDb = valueDb;
    valueHolder.updateHeldValue(valueDb);
    repaint();
}

//==============================================================================

void Meter::paint(juce::Graphics& g)
{
    g.fillAll(juce::Colours::black);
    
    juce::Rectangle<float> meterFillRect(getLocalBounds().toFloat());
    float yMin = meterFillRect.getBottom();
    float yMax = meterFillRect.getY();
    
    auto dbPeakMapped = juce::jmap(dbPeak, NEGATIVE_INFINITY, MAX_DECIBELS, yMin, yMax);
    dbPeakMapped = juce::jmax(dbPeakMapped, yMax);
    meterFillRect.setY(dbPeakMapped);
    
    // TO DO: gradated color change on meter e.g. Red above 0db
    g.setColour(juce::Colours::orange);
    g.fillRect(meterFillRect);
    
<<<<<<< HEAD
=======
    // Decaying Peak Level Tick Mark
    juce::Rectangle<float> peakLevelTickMark(meterFillRect);
>>>>>>> 5da2da46
    
    auto peakLevelTickYMapped = juce::jmap(decayingValueHolder.getHeldValue(),
                                           NEGATIVE_INFINITY,
                                           MAX_DECIBELS,
                                           yMin,
                                           yMax);
    //peakLevelTickYMapped = juce::jmax(peakLevelTickYMapped, yMax);
    peakLevelTickYMapped = juce::jlimit(yMax, meterFillRect.getY(), peakLevelTickYMapped);
    peakLevelTickMark.setY(peakLevelTickYMapped);
    peakLevelTickMark.setBottom( peakLevelTickMark.getY() + 2 );
    
    g.setColour(juce::Colours::white);
    g.fillRect(peakLevelTickMark);
}

void Meter::update(float dbLevel)
{
    dbPeak = dbLevel;
    decayingValueHolder.updateHeldValue(dbPeak);
    repaint();
}

//==============================================================================

void DbScale::paint(juce::Graphics &g)
{
    g.drawImage(bkgd, getLocalBounds().toFloat());
}

std::vector<Tick> DbScale::getTicks(int dbDivision,
                       juce::Rectangle<int> meterBounds,
                       int minDb, int maxDb)
{
    if(minDb > maxDb)
    {
        DBG("Warning! DbScale minDb is greater than maxDb (in function getTicks)! Swapping them.");
        std::swap(minDb, maxDb);
    }
    
    //u_int numTicks = static_cast<u_int>( ((maxDb - minDb) / dbDivision) + 1);
    
    auto ticks = std::vector<Tick>();
    
    for(int db = minDb; db <= maxDb; db += dbDivision)
    {
        auto yMapped = juce::jmap(db, minDb, maxDb,
                                  meterBounds.getHeight() + meterBounds.getY(),
                                  meterBounds.getY());
        Tick tick;
        tick.db = db;
        tick.y = yMapped;
        ticks.push_back(tick);
    }
    
    return ticks;
}

void DbScale::buildBackgroundImage(int dbDivision,
                                   juce::Rectangle<int> meterBounds,
                                   int minDb,
                                   int maxDb)
{
    if(minDb > maxDb)
    {
        DBG("Warning! DbScale minDb is greater than maxDb (in function buildBackgroundImage)! Swapping them.");
        std::swap(minDb, maxDb);
    }
    
    juce::Rectangle<int> bounds = getLocalBounds();
    if(bounds.isEmpty())
    {
        DBG("Warning! DbScale component local bounds are empty!");
        return;
    }
    
    float globalScaleFactor = juce::Desktop::getInstance().getGlobalScaleFactor();
    
    auto globalScaleFactorTransform = juce::AffineTransform();
    globalScaleFactorTransform = globalScaleFactorTransform.scaled(globalScaleFactor);
    
    bkgd = juce::Image(juce::Image::PixelFormat::ARGB,
                       static_cast<int>( bounds.getWidth()),
                       static_cast<int>( bounds.getHeight()),
                       true);
    
    auto bkgdGraphicsContext = juce::Graphics(bkgd);
    bkgdGraphicsContext.addTransform(globalScaleFactorTransform);
    
    // For debugging purposes:
    //bkgdGraphicsContext.fillAll(juce::Colours::black);
    
    std::vector<Tick> ticks = getTicks(dbDivision,
                                       meterBounds,
                                       minDb,
                                       maxDb);

    bkgdGraphicsContext.setColour(juce::Colours::white);
    for(Tick tick : ticks)
    {
        int tickInt = static_cast<int>(tick.db);
        std::string tickString = std::to_string(tickInt);
        if(tickInt > 0) tickString.insert(0,"+");
        
        // NOTE: the text shifts downward by (height) pixels, but the text
        //       disappears if height is set to 0. This is causing the ticks to
        //       be one pixel below where they should be. Temporary fix is
        //       to just subtract 1 from (y) to counteract this.
        bkgdGraphicsContext.drawFittedText(tickString,
                                           0,                       //x
                                           tick.y - 1,              //y
                                           30,                      //width
                                           1,                       //height
                                           juce::Justification::centred,
                                           1);                      //max num lines
        
        //DBG(tickString << " at y position " << std::to_string(tick.y));
    }
}

//==============================================================================
//==============================================================================
PFM10AudioProcessorEditor::PFM10AudioProcessorEditor (PFM10AudioProcessor& p)
    : AudioProcessorEditor (&p), audioProcessor (p)
{
    addAndMakeVisible(meter);
    addAndMakeVisible(dbScale);
    addAndMakeVisible(textMeter);
    
    startTimerHz(60);
    
    setSize (600, 450);
}

PFM10AudioProcessorEditor::~PFM10AudioProcessorEditor()
{
    
}

//==============================================================================
void PFM10AudioProcessorEditor::paint (juce::Graphics& g)
{
    // (Our component is opaque, so we must completely fill the background with a solid colour)
    g.fillAll (getLookAndFeel().findColour (juce::ResizableWindow::backgroundColourId));
}

void PFM10AudioProcessorEditor::resized()
{
    auto bounds = getLocalBounds();
    auto width = bounds.getWidth();
    auto height = bounds.getHeight();
    
    meter.setTopLeftPosition(bounds.getX()+JUCE_LIVE_CONSTANT(0), bounds.getY()+60);
    meter.setSize(width/8, height/2);
    
    dbScale.setBounds(meter.getRight(),
                      0,
                      30,
                      getHeight());
    dbScale.buildBackgroundImage(6, //db division
                                 meter.getBounds(),
                                 NEGATIVE_INFINITY,
                                 MAX_DECIBELS);
    
    int textHeight = 12;
    auto tempFont = juce::Font(textHeight);
    int textMeterWidth = tempFont.getStringWidth("-00.0") + 2;
    textMeter.setBounds(meter.getX() + meter.getWidth()/2 - textMeterWidth/2,
                        meter.getY() - (textHeight+2),
                        textMeterWidth,
                        textHeight+2);
}

void PFM10AudioProcessorEditor::timerCallback()
{
    if(audioProcessor.audioBufferFifo.getNumAvailableForReading() > 0)
    {
        // pull every element out of the audio buffer FIFO into the editor audio buffer
        while( audioProcessor.audioBufferFifo.pull(editorAudioBuffer) )
        {
        }
        
        // get the left channel's peak magnitude within the editor audio buffer
        float leftChannelMag = editorAudioBuffer.getMagnitude(0, 0, editorAudioBuffer.getNumSamples());
        float dbLeftChannelMag = juce::Decibels::gainToDecibels(leftChannelMag, NEGATIVE_INFINITY);
        meter.update(dbLeftChannelMag);
        textMeter.update(dbLeftChannelMag);
    }
}<|MERGE_RESOLUTION|>--- conflicted
+++ resolved
@@ -188,11 +188,8 @@
     g.setColour(juce::Colours::orange);
     g.fillRect(meterFillRect);
     
-<<<<<<< HEAD
-=======
     // Decaying Peak Level Tick Mark
     juce::Rectangle<float> peakLevelTickMark(meterFillRect);
->>>>>>> 5da2da46
     
     auto peakLevelTickYMapped = juce::jmap(decayingValueHolder.getHeldValue(),
                                            NEGATIVE_INFINITY,
